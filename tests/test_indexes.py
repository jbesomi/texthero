--- conflicted
+++ resolved
@@ -41,7 +41,6 @@
 s_numeric = pd.Series([5.0], index=[5])
 s_numeric_lists = pd.Series([[5.0, 5.0], [6.0, 6.0]], index=[5, 6])
 
-<<<<<<< HEAD
 valid_inputs = {
     "TokenSeries": s_tokenized_lists,
     "TextSeries": s_text,
@@ -51,41 +50,11 @@
 # Specify your custom test cases here (functions that
 # has multiple arguments, doesn't accpet HeroSeries, etc.)
 test_cases_nlp = []
-=======
-# Define all test cases. Every test case is a list
-# of [name of test case, function to test, tuple of valid input for the function].
-# First argument of valid input has to be the Pandas Series where we
-# want to keep the index. If this is different for a function, a separate
-# test case has to implemented in the class below.
-# The tests will be run by AbstractIndexTest below through the @parameterized
-# decorator.
-# The names will be expanded automatically, so e.g. "named_entities"
-# creates test cases test_correct_index_named_entities and test_incorrect_index_named_entities.
-
-test_cases_nlp = [
-    ["named_entities", nlp.named_entities, (s_text,)],
-    ["noun_chunks", nlp.noun_chunks, (s_text,)],
-    ["stem", nlp.stem, (s_text,)],
-]
->>>>>>> a82f8483
 
 test_cases_preprocessing = [
     ["replace_digits", preprocessing.replace_digits, (s_text, "")],
     ["replace_punctuation", preprocessing.replace_punctuation, (s_text, "")],
     ["replace_stopwords", preprocessing.replace_stopwords, (s_text, "")],
-<<<<<<< HEAD
-=======
-    ["remove_stopwords", preprocessing.remove_stopwords, (s_text,)],
-    ["clean", preprocessing.clean, (s_text,)],
-    ["remove_round_brackets", preprocessing.remove_round_brackets, (s_text,)],
-    ["remove_curly_brackets", preprocessing.remove_curly_brackets, (s_text,)],
-    ["remove_square_brackets", preprocessing.remove_square_brackets, (s_text,)],
-    ["remove_angle_brackets", preprocessing.remove_angle_brackets, (s_text,)],
-    ["remove_brackets", preprocessing.remove_brackets, (s_text,)],
-    ["remove_html_tags", preprocessing.remove_html_tags, (s_text,)],
-    ["tokenize", preprocessing.tokenize, (s_text,)],
-    ["phrases", preprocessing.phrases, (s_tokenized_lists,)],
->>>>>>> a82f8483
     ["replace_urls", preprocessing.replace_urls, (s_text, "")],
     ["replace_tags", preprocessing.replace_tags, (s_text, "")],
     ["replace_hashtags", preprocessing.replace_hashtags, (s_text, "")],
