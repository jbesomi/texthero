import string

import pandas as pd
import numpy as np
import doctest

from texthero import preprocessing, stopwords
from . import PandasTestCase


"""
Test doctest
"""


def load_tests(loader, tests, ignore):
    tests.addTests(doctest.DocTestSuite(preprocessing))
    return tests


class TestPreprocessing(PandasTestCase):
    """
    Test remove digits.
    """

    def test_remove_digits_only_block(self):
        s = pd.Series("remove block of digits 1234 h1n1")
        s_true = pd.Series("remove block of digits  h1n1")
        self.assertEqual(preprocessing.remove_digits(s), s_true)

    def test_remove_digits_block(self):
        s = pd.Series("remove block of digits 1234 h1n1")
        s_true = pd.Series("remove block of digits  hn")
        self.assertEqual(preprocessing.remove_digits(s, only_blocks=False), s_true)

    def test_remove_digits_brackets(self):
        s = pd.Series("Digits in bracket (123 $) needs to be cleaned out")
        s_true = pd.Series("Digits in bracket ( $) needs to be cleaned out")
        self.assertEqual(preprocessing.remove_digits(s), s_true)

    def test_remove_digits_start(self):
        s = pd.Series("123 starting digits needs to be cleaned out")
        s_true = pd.Series(" starting digits needs to be cleaned out")
        self.assertEqual(preprocessing.remove_digits(s), s_true)

    def test_remove_digits_end(self):
        s = pd.Series("end digits needs to be cleaned out 123")
        s_true = pd.Series("end digits needs to be cleaned out ")
        self.assertEqual(preprocessing.remove_digits(s), s_true)

    def test_remove_digits_phone(self):
        s = pd.Series("+41 1234 5678")
        s_true = pd.Series("+  ")
        self.assertEqual(preprocessing.remove_digits(s), s_true)

    def test_remove_digits_punctuation(self):
        s = pd.Series(string.punctuation)
        s_true = pd.Series(string.punctuation)
        self.assertEqual(preprocessing.remove_digits(s), s_true)

    """
    Remove punctuation.
    """

    def test_remove_punctation(self):
        s = pd.Series("Remove all! punctuation!! ()")
        s_true = pd.Series(
            "Remove all  punctuation   "
        )  # TODO maybe just remove space?
        self.assertEqual(preprocessing.remove_punctuation(s), s_true)

    """
    Remove diacritics.
    """

    def test_remove_diactitics(self):
        s = pd.Series("hèllo")
        s_true = pd.Series("hello")
        self.assertEqual(preprocessing.remove_diacritics(s), s_true)

    """
    Remove whitespace.
    """

    def test_remove_whitespace(self):
        s = pd.Series("hello   world  hello        world ")
        s_true = pd.Series("hello world hello world")
        self.assertEqual(preprocessing.remove_whitespace(s), s_true)

    """
    Test pipeline.
    """

    def test_pipeline_stopwords(self):
        s = pd.Series("E-I-E-I-O\nAnd on")
        s_true = pd.Series("e-i-e-i-o\n ")
        pipeline = [preprocessing.lowercase, preprocessing.remove_stopwords]
        self.assertEqual(preprocessing.clean(s, pipeline=pipeline), s_true)

    """
    Test stopwords.
    """

    def test_remove_stopwords(self):
        text = "i am quite intrigued"
        text_default_preprocessed = "  quite intrigued"
        text_spacy_preprocessed = "   intrigued"
        text_custom_preprocessed = "i  quite "

        self.assertEqual(
            preprocessing.remove_stopwords(pd.Series(text)),
            pd.Series(text_default_preprocessed),
        )
        self.assertEqual(
            preprocessing.remove_stopwords(
                pd.Series(text), stopwords=stopwords.SPACY_EN
            ),
            pd.Series(text_spacy_preprocessed),
        )
        self.assertEqual(
            preprocessing.remove_stopwords(
                pd.Series(text), stopwords={"am", "intrigued"}
            ),
            pd.Series(text_custom_preprocessed),
        )

    def test_stopwords_are_set(self):
        self.assertEqual(type(stopwords.DEFAULT), set)
        self.assertEqual(type(stopwords.NLTK_EN), set)
        self.assertEqual(type(stopwords.SPACY_EN), set)

    """
<<<<<<< HEAD
    Has content
    """

    def test_has_content(self):
        s = pd.Series(["c", np.nan, "\t\n", " ", "", "has content", None])
        s_true = pd.Series([True, False, False, False, False, True, False])
        self.assertEqual(preprocessing.has_content(s), s_true)

    """
    Remove brackets
    """

    def test_remove_round_brackets(self):
        s = pd.Series("Remove all (brackets)(){/}[]<>")
        s_true = pd.Series("Remove all {/}[]<>")
        self.assertEqual(preprocessing.remove_round_brackets(s), s_true)

    def test_remove_curly_brackets(self):
        s = pd.Series("Remove all (brackets)(){/}[]<> { }")
        s_true = pd.Series("Remove all (brackets)()[]<> ")
        self.assertEqual(preprocessing.remove_curly_brackets(s), s_true)
    
    def test_remove_square_brackets(self):
        s = pd.Series("Remove all [brackets](){/}[]<>")
        s_true = pd.Series("Remove all (){/}<>")
        self.assertEqual(preprocessing.remove_square_brackets(s), s_true)

    def test_remove_angle_brackets(self):
        s = pd.Series("Remove all <brackets>(){/}[]<>")
        s_true = pd.Series("Remove all (){/}[]")
        self.assertEqual(preprocessing.remove_angle_brackets(s), s_true)

    def test_remove_brackets(self):
        s = pd.Series("Remove all [square_brackets]{/curly_brackets}(round_brackets)<angle_brackets>")
        s_true = pd.Series("Remove all ")
        self.assertEqual(preprocessing.remove_brackets(s), s_true)
=======
    Test remove html tags
    """

    def test_remove_html_tags(self):
        s = pd.Series("<html>remove <br>html</br> tags<html> &nbsp;")
        s_true = pd.Series("remove html tags ")
        self.assertEqual(preprocessing.remove_html_tags(s), s_true)

    """
    Text tokenization
    """

    def test_tokenize(self):
        s = pd.Series("text to tokenize")
        s_true = pd.Series([["text", "to", "tokenize"]])
        self.assertEqual(preprocessing.tokenize(s), s_true)

    def test_tokenize_multirows(self):
        s = pd.Series(["first row", "second row"])
        s_true = pd.Series([["first", "row"], ["second", "row"]])
        self.assertEqual(preprocessing.tokenize(s), s_true)

    def test_tokenize_split_punctuation(self):
        s = pd.Series(["ready. set, go!"])
        s_true = pd.Series([["ready", ".", "set", ",", "go", "!"]])
        self.assertEqual(preprocessing.tokenize(s), s_true)

    def test_tokenize_not_split_in_between_punctuation(self):
        s = pd.Series(["don't say hello-world"])
        s_true = pd.Series([["don't", "say", "hello-world"]])
        self.assertEqual(preprocessing.tokenize(s), s_true)
>>>>>>> 9f32686c
<|MERGE_RESOLUTION|>--- conflicted
+++ resolved
@@ -130,8 +130,40 @@
         self.assertEqual(type(stopwords.SPACY_EN), set)
 
     """
-<<<<<<< HEAD
-    Has content
+    Test remove html tags
+    """
+
+    def test_remove_html_tags(self):
+        s = pd.Series("<html>remove <br>html</br> tags<html> &nbsp;")
+        s_true = pd.Series("remove html tags ")
+        self.assertEqual(preprocessing.remove_html_tags(s), s_true)
+
+    """
+    Text tokenization
+    """
+
+    def test_tokenize(self):
+        s = pd.Series("text to tokenize")
+        s_true = pd.Series([["text", "to", "tokenize"]])
+        self.assertEqual(preprocessing.tokenize(s), s_true)
+
+    def test_tokenize_multirows(self):
+        s = pd.Series(["first row", "second row"])
+        s_true = pd.Series([["first", "row"], ["second", "row"]])
+        self.assertEqual(preprocessing.tokenize(s), s_true)
+
+    def test_tokenize_split_punctuation(self):
+        s = pd.Series(["ready. set, go!"])
+        s_true = pd.Series([["ready", ".", "set", ",", "go", "!"]])
+        self.assertEqual(preprocessing.tokenize(s), s_true)
+
+    def test_tokenize_not_split_in_between_punctuation(self):
+        s = pd.Series(["don't say hello-world"])
+        s_true = pd.Series([["don't", "say", "hello-world"]])
+        self.assertEqual(preprocessing.tokenize(s), s_true)
+
+    """
+     Has content
     """
 
     def test_has_content(self):
@@ -166,37 +198,4 @@
     def test_remove_brackets(self):
         s = pd.Series("Remove all [square_brackets]{/curly_brackets}(round_brackets)<angle_brackets>")
         s_true = pd.Series("Remove all ")
-        self.assertEqual(preprocessing.remove_brackets(s), s_true)
-=======
-    Test remove html tags
-    """
-
-    def test_remove_html_tags(self):
-        s = pd.Series("<html>remove <br>html</br> tags<html> &nbsp;")
-        s_true = pd.Series("remove html tags ")
-        self.assertEqual(preprocessing.remove_html_tags(s), s_true)
-
-    """
-    Text tokenization
-    """
-
-    def test_tokenize(self):
-        s = pd.Series("text to tokenize")
-        s_true = pd.Series([["text", "to", "tokenize"]])
-        self.assertEqual(preprocessing.tokenize(s), s_true)
-
-    def test_tokenize_multirows(self):
-        s = pd.Series(["first row", "second row"])
-        s_true = pd.Series([["first", "row"], ["second", "row"]])
-        self.assertEqual(preprocessing.tokenize(s), s_true)
-
-    def test_tokenize_split_punctuation(self):
-        s = pd.Series(["ready. set, go!"])
-        s_true = pd.Series([["ready", ".", "set", ",", "go", "!"]])
-        self.assertEqual(preprocessing.tokenize(s), s_true)
-
-    def test_tokenize_not_split_in_between_punctuation(self):
-        s = pd.Series(["don't say hello-world"])
-        s_true = pd.Series([["don't", "say", "hello-world"]])
-        self.assertEqual(preprocessing.tokenize(s), s_true)
->>>>>>> 9f32686c
+        self.assertEqual(preprocessing.remove_brackets(s), s_true)