"""
Unit-tests for the types module.
"""

import pandas as pd
import numpy as np

from . import PandasTestCase
import doctest
import unittest

from texthero import _types

"""
Doctests.
"""


def load_tests(loader, tests, ignore):
    tests.addTests(doctest.DocTestSuite(_types))
    return tests


class TestTypes(PandasTestCase):
    """
    InputSeries.
    """

    def test_inputseries_function_executes_correctly(self):
        @_types.InputSeries(_types.TextSeries)
        def f(s, t):
            return t

        s = pd.Series("I'm a TextSeries")
        t = "test"
        self.assertEqual(f(s, t), t)

    def test_inputseries_wrong_type(self):
        @_types.InputSeries(_types.TextSeries)
        def f(s):
            pass

        self.assertRaises(TypeError, f, pd.Series([["token", "ized"]]))

    def test_inputseries_correct_type_textseries(self):
        @_types.InputSeries(_types.TextSeries)
        def f(s):
            pass

        try:
            f(pd.Series("I'm a TextSeries"))
        except TypeError:
            self.fail("Failed although input type is correct.")

    def test_inputseries_correct_type_tokenseries(self):
        @_types.InputSeries(_types.TokenSeries)
        def f(s):
            pass

        try:
            f(pd.Series([["token", "ized"]]))
        except TypeError:
            self.fail("Failed although input type is correct.")

    def test_inputseries_correct_type_vectorseries(self):
        @_types.InputSeries(_types.VectorSeries)
        def f(s):
            pass

        try:
            f(pd.Series([[0.0, 1.0]]))
        except TypeError:
            self.fail("Failed although input type is correct.")

<<<<<<< HEAD
    def test_inputseries_correct_type_documentrepresentationseries(self):
        @_types.InputSeries(_types.DocumentTermDF)
=======
    def test_inputseries_correct_type_DataFrame(self):
        @_types.InputSeries(_types.DataFrame)
>>>>>>> b7827ca3
        def f(s):
            pass

        try:
<<<<<<< HEAD
            f(
                pd.DataFrame(
                    [[1, 2, 3]],
                    columns=pd.MultiIndex.from_tuples(
                        [("doc1", "word1"), ("doc1", "word2"), ("doc2", "word1")]
                    ),
                    dtype="Sparse",
                )
            )
        except TypeError:
            self.fail("Failed although input type is correct.")

    def test_several_possible_types_correct_type(self):
        @_types.InputSeries([_types.DocumentTermDF, _types.VectorSeries])
=======
            f(pd.DataFrame([[1, 2, 3]], columns=["a", "b", "c"], dtype="Sparse",))
        except TypeError:
            self.fail("Failed although input type is correct.")

    def test_inputseries_correct_type_first_value_is_nan_TextSeries(self):
        @_types.InputSeries(_types.TextSeries)
        def f(s):
            pass

        try:
            f(pd.Series([np.nan, pd.NA, "I'm a TextSeries"]))
        except TypeError:
            self.fail("Failed although input type is correct.")

    def test_inputseries_correct_type_first_value_is_nan_TokenSeries(self):
        @_types.InputSeries(_types.TokenSeries)
        def f(s):
            pass

        try:
            f(pd.Series([np.nan, pd.NA, ["Token", "Series"]]))
        except TypeError:
            self.fail("Failed although input type is correct.")

    def test_inputseries_correct_type_first_value_is_nan_VectorSeries(self):
        @_types.InputSeries(_types.VectorSeries)
        def f(s):
            pass

        try:
            f(pd.Series([np.nan, pd.NA, [0, 1, 2]]))
        except TypeError:
            self.fail("Failed although input type is correct.")

    def test_several_possible_types_correct_type(self):
        @_types.InputSeries([_types.DataFrame, _types.VectorSeries])
>>>>>>> b7827ca3
        def f(x):
            pass

        try:
<<<<<<< HEAD
            f(
                pd.DataFrame(
                    [[1, 2, 3]],
                    columns=pd.MultiIndex.from_tuples(
                        [("doc1", "word1"), ("doc1", "word2"), ("doc2", "word1")]
                    ),
                    dtype="Sparse",
                )
            )
=======
            f(pd.DataFrame([[1, 2, 3]], columns=["a", "b", "c"], dtype="Sparse",))
>>>>>>> b7827ca3

            f(pd.Series([[1.0, 2.0]]))

        except TypeError:
            self.fail("Failed although input type is correct.")

    def test_several_possible_types_wrong_type(self):
<<<<<<< HEAD
        @_types.InputSeries([_types.DocumentTermDF, _types.VectorSeries])
=======
        @_types.InputSeries([_types.DataFrame, _types.VectorSeries])
>>>>>>> b7827ca3
        def f(x):
            pass

        self.assertRaises(TypeError, f, pd.Series([["token", "ized"]]))<|MERGE_RESOLUTION|>--- conflicted
+++ resolved
@@ -72,33 +72,12 @@
         except TypeError:
             self.fail("Failed although input type is correct.")
 
-<<<<<<< HEAD
-    def test_inputseries_correct_type_documentrepresentationseries(self):
-        @_types.InputSeries(_types.DocumentTermDF)
-=======
     def test_inputseries_correct_type_DataFrame(self):
         @_types.InputSeries(_types.DataFrame)
->>>>>>> b7827ca3
         def f(s):
             pass
 
         try:
-<<<<<<< HEAD
-            f(
-                pd.DataFrame(
-                    [[1, 2, 3]],
-                    columns=pd.MultiIndex.from_tuples(
-                        [("doc1", "word1"), ("doc1", "word2"), ("doc2", "word1")]
-                    ),
-                    dtype="Sparse",
-                )
-            )
-        except TypeError:
-            self.fail("Failed although input type is correct.")
-
-    def test_several_possible_types_correct_type(self):
-        @_types.InputSeries([_types.DocumentTermDF, _types.VectorSeries])
-=======
             f(pd.DataFrame([[1, 2, 3]], columns=["a", "b", "c"], dtype="Sparse",))
         except TypeError:
             self.fail("Failed although input type is correct.")
@@ -135,24 +114,11 @@
 
     def test_several_possible_types_correct_type(self):
         @_types.InputSeries([_types.DataFrame, _types.VectorSeries])
->>>>>>> b7827ca3
         def f(x):
             pass
 
         try:
-<<<<<<< HEAD
-            f(
-                pd.DataFrame(
-                    [[1, 2, 3]],
-                    columns=pd.MultiIndex.from_tuples(
-                        [("doc1", "word1"), ("doc1", "word2"), ("doc2", "word1")]
-                    ),
-                    dtype="Sparse",
-                )
-            )
-=======
             f(pd.DataFrame([[1, 2, 3]], columns=["a", "b", "c"], dtype="Sparse",))
->>>>>>> b7827ca3
 
             f(pd.Series([[1.0, 2.0]]))
 
@@ -160,11 +126,7 @@
             self.fail("Failed although input type is correct.")
 
     def test_several_possible_types_wrong_type(self):
-<<<<<<< HEAD
-        @_types.InputSeries([_types.DocumentTermDF, _types.VectorSeries])
-=======
         @_types.InputSeries([_types.DataFrame, _types.VectorSeries])
->>>>>>> b7827ca3
         def f(x):
             pass
 
