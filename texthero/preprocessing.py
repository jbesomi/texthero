"""
The texthero.preprocess module allow for efficient pre-processing of text-based Pandas Series and DataFrame.
"""

from gensim.sklearn_api.phrases import PhrasesTransformer
import re
import string
from typing import Optional, Set
import unicodedata

import numpy as np
import pandas as pd
import unidecode
from nltk.stem import PorterStemmer, SnowballStemmer

from texthero import stopwords as _stopwords

from typing import List, Callable

# Ignore gensim annoying warnings
import warnings

warnings.filterwarnings(action="ignore", category=UserWarning, module="gensim")


def fillna(s: pd.Series) -> pd.Series:
    """
    Replaces not assigned values with empty spaces.


    Examples
    --------
    >>> import texthero as hero
    >>> import pandas as pd
    >>> s = pd.Series([np.NaN, "I'm", "You're"])
    >>> hero.fillna(s)
    0          
    1       I'm
    2    You're
    dtype: object
    """
    return s.fillna("").astype("str")


def lowercase(s: pd.Series) -> pd.Series:
    """
    Lowercase all texts in a series.

    
    Examples
    --------
    >>> import texthero as hero
    >>> import pandas as pd
    >>> s = pd.Series("This is NeW YoRk wIth upPer letters")
    >>> hero.lowercase(s)
    0    this is new york with upper letters
    dtype: object
    """
    return s.str.lower()


def replace_digits(s: pd.Series, symbols: str = " ", only_blocks=True) -> pd.Series:
    """
    Replace all digits with symbols.

    By default, only replaces "blocks" of digits, i.e tokens composed of only numbers.

    When `only_blocks` is set to ´False´, replaces all digits.

    Parameters
    ----------
    s : Pandas Series

    symbols : str (default single empty space " ")
        Symbols to replace

    only_blocks : bool
        When set to False, replace all digits.

    Examples
    --------
    >>> import texthero as hero
    >>> import pandas as pd
    >>> s = pd.Series("1234 falcon9")
    >>> hero.preprocessing.replace_digits(s, "X")
    0    X falcon9
    dtype: object
    >>> hero.preprocessing.replace_digits(s, "X", only_blocks=False)
    0    X falconX
    dtype: object
    """

    if only_blocks:
        pattern = r"\b\d+\b"
        return s.str.replace(pattern, symbols)
    else:
        return s.str.replace(r"\d+", symbols)


def remove_digits(s: pd.Series, only_blocks=True) -> pd.Series:
    """
    Remove all digits and replaces them with a single space.

    By default, only remove "blocks" of digits. For instance, `1234 falcon9` becomes ` falcon9`.

    When the arguments `only_blocks` is set to ´False´, remove any digits.

    See also :meth:`replace_digits` to replace digits with another string.

    Parameters
    ----------
    s : Pandas Series

    only_blocks : bool
        Remove only blocks of digits.

    Examples
    --------
    >>> import texthero as hero
    >>> import pandas as pd
    >>> s = pd.Series("7ex7hero is fun 1111")
    >>> hero.preprocessing.remove_digits(s)
    0    7ex7hero is fun  
    dtype: object
    >>> hero.preprocessing.remove_digits(s, only_blocks=False)
    0     ex hero is fun  
    dtype: object
    """

    return replace_digits(s, " ", only_blocks)


def replace_punctuation(s: pd.Series, symbol: str = " ") -> pd.Series:
    """
    Replace all punctuation with a given symbol.

    Replace all punctuation from the given
    Pandas Series with a custom symbol. 
    It considers as punctuation characters all :data:`string.punctuation` 
    symbols `!"#$%&\'()*+,-./:;<=>?@[\\]^_`{|}~).`


    Parameters
    ----------
    s : Pandas Series

    symbol : str (default single empty space)
        Symbol to use as replacement for all string punctuation. 

    Examples
    --------
    >>> import texthero as hero
    >>> import pandas as pd
    >>> s = pd.Series("Finnaly.")
    >>> hero.replace_punctuation(s, " <PUNCT> ")
    0    Finnaly <PUNCT> 
    dtype: object
    """

    return s.str.replace(rf"([{string.punctuation}])+", symbol)


def remove_punctuation(s: pd.Series) -> pd.Series:
    """
    Replace all punctuation with a single space (" ").

    Remove all punctuation from the given Pandas Series and replace it
    with a single space. It considers as punctuation characters all :data:`string.punctuation` symbols `!"#$%&\'()*+,-./:;<=>?@[\\]^_`{|}~).`

    See also :meth:`replace_punctuation` to replace punctuation with a custom symbol.

    Examples
    --------
    >>> import texthero as hero
    >>> import pandas as pd
    >>> s = pd.Series("Finnaly.")
    >>> hero.remove_punctuation(s)
    0    Finnaly 
    dtype: object
    """
    return replace_punctuation(s, " ")


def _remove_diacritics(text: str) -> str:
    """
    Remove diacritics and accents from one string.

    Examples
    --------
    >>> from texthero.preprocessing import _remove_diacritics
    >>> import pandas as pd
    >>> text = "Montréal, über, 12.89, Mère, Françoise, noël, 889, اِس, اُس"
    >>> _remove_diacritics(text)
    'Montreal, uber, 12.89, Mere, Francoise, noel, 889, اس, اس'
    """
    nfkd_form = unicodedata.normalize("NFKD", text)
    # unicodedata.combining(char) checks if the character is in
    # composed form (consisting of several unicode chars combined), i.e. a diacritic
    return "".join([char for char in nfkd_form if not unicodedata.combining(char)])


def remove_diacritics(s: pd.Series) -> pd.Series:
    """
    Remove all diacritics and accents.

    Remove all diacritics and accents from any word and characters from the given Pandas Series.
    Return a cleaned version of the Pandas Series.

    Examples
    --------
    >>> import texthero as hero
    >>> import pandas as pd
    >>> s = pd.Series("Montréal, über, 12.89, Mère, Françoise, noël, 889, اِس, اُس")
    >>> hero.remove_diacritics(s)[0]
    'Montreal, uber, 12.89, Mere, Francoise, noel, 889, اس, اس'

    """
    return s.astype("unicode").apply(_remove_diacritics)


def remove_whitespace(s: pd.Series) -> pd.Series:
    r"""
    Remove any extra white spaces.

    Remove any extra whitespace in the given Pandas Series.
    Remove also newline, tabs and any form of space.

    Useful when there is a need to visualize a Pandas Series and
    most cells have many newlines or other kind of space characters.

    Examples
    --------
    >>> import texthero as hero
    >>> import pandas as pd
    >>> s = pd.Series("Title \n Subtitle \t    ...")
    >>> hero.remove_whitespace(s)
    0    Title Subtitle ...
    dtype: object
    """

    return s.str.replace("\xa0", " ").str.split().str.join(" ")


def _replace_stopwords(text: str, words: Set[str], symbol: str = " ") -> str:
    """
    Remove words in a set from a string, replacing them with a symbol.

    Parameters
    ----------
    text: str

    stopwords : Set[str]
        Set of stopwords string to remove.

    symbol: str, Optional
        Character(s) to replace words with; defaults to a space.

    Examples
    --------
    >>> from texthero.preprocessing import _replace_stopwords
    >>> s = "the book of the jungle"
    >>> symbol = "$"
    >>> stopwords = ["the", "of"]
    >>> _replace_stopwords(s, stopwords, symbol)
    '$ book $ $ jungle'

    """

    pattern = r"""(?x)                          # Set flag to allow verbose regexps
      \w+(?:-\w+)*                              # Words with optional internal hyphens 
      | \s*                                     # Any space
      | [][!"#$%&'*+,-./:;<=>?@\\^():_`{|}~]    # Any symbol 
    """

    return "".join(t if t not in words else symbol for t in re.findall(pattern, text))


def replace_stopwords(
    s: pd.Series, symbol: str, stopwords: Optional[Set[str]] = None
) -> pd.Series:
    """
    Replace all instances of `words` with symbol.

    By default uses NLTK's english stopwords of 179 words.

    Parameters
    ----------
    s : Pandas Series

    symbol: str
        Character(s) to replace words with.

    stopwords : Set[str], Optional
        Set of stopwords string to remove. If not passed, by default it used NLTK English stopwords. 

    Examples
    --------
    >>> import texthero as hero
    >>> import pandas as pd
    >>> s = pd.Series("the book of the jungle")
    >>> hero.replace_stopwords(s, "X")
    0    X book X X jungle
    dtype: object

    """

    if stopwords is None:
        stopwords = _stopwords.DEFAULT
    return s.apply(_replace_stopwords, args=(stopwords, symbol))


def remove_stopwords(
    s: pd.Series, stopwords: Optional[Set[str]] = None, remove_str_numbers=False
) -> pd.Series:
    """
    Remove all instances of `words`.

    By default use NLTK's english stopwords of 179 words:

    Parameters
    ----------
    s : Pandas Series

    stopwords : Set[str], Optional
        Set of stopwords string to remove. If not passed, by default it used NLTK English stopwords.

    Examples
    --------

    Using default NLTK list of stopwords:

    >>> import texthero as hero
    >>> import pandas as pd
    >>> s = pd.Series("Texthero is not only for the heroes")
    >>> hero.remove_stopwords(s)
    0    Texthero      heroes
    dtype: object

    Add custom words into the default list of stopwords:

    >>> import texthero as hero
    >>> from texthero import stopwords
    >>> import pandas as pd
    >>> default_stopwords = stopwords.DEFAULT
    >>> custom_stopwords = default_stopwords.union(set(["heroes"]))
    >>> s = pd.Series("Texthero is not only for the heroes")
    >>> hero.remove_stopwords(s, custom_stopwords)
    0    Texthero      
    dtype: object


    """
    return replace_stopwords(s, symbol="", stopwords=stopwords)


def stem(s: pd.Series, stem="snowball", language="english") -> pd.Series:
    r"""
    Stem series using either `porter` or `snowball` NLTK stemmers.

    The act of stemming means removing the end of a words with an heuristic process.
    It's useful in context where the meaning of the word is important rather than his derivation. Stemming is very efficient and adapt in case the given dataset is large.

    Make use of two NLTK stemming algorithms known as :class:`nltk.stem.SnowballStemmer` and :class:`nltk.stem.PorterStemmer`. SnowballStemmer should be used when the Pandas Series contains non-English text has it has multilanguage support.


    Parameters
    ----------
    s : Pandas Series

    stem : str (snowball by default)
        Stemming algorithm. It can be either 'snowball' or 'porter'

    language : str (english by default)
        Supported languages: `danish`, `dutch`, `english`, `finnish`, `french`, `german` , `hungarian`, `italian`, `norwegian`, `portuguese`, `romanian`, `russian`, `spanish` and `swedish`.

    Notes
    -----
    By default NLTK stemming algorithms lowercase all text.

    Examples
    --------
    >>> import texthero as hero
    >>> import pandas as pd
    >>> s = pd.Series("I used to go \t\n running.")
    >>> hero.stem(s)
    0    i use to go running.
    dtype: object
    """

    if stem == "porter":
        stemmer = PorterStemmer()
    elif stem == "snowball":
        stemmer = SnowballStemmer(language)
    else:
        raise ValueError("stem argument must be either 'porter' of 'stemmer'")

    def _stem(text):
        return " ".join([stemmer.stem(word) for word in text])

    return s.str.split().apply(_stem)


def get_default_pipeline() -> List[Callable[[pd.Series], pd.Series]]:
    """
    Return a list contaning all the methods used in the default cleaning pipeline.

    Return a list with the following functions:
     1. :meth:`texthero.preprocessing.fillna`
     2. :meth:`texthero.preprocessing.lowercase`
     3. :meth:`texthero.preprocessing.remove_digits`
     4. :meth:`texthero.preprocessing.remove_punctuation`
     5. :meth:`texthero.preprocessing.remove_diacritics`
     6. :meth:`texthero.preprocessing.remove_stopwords`
     7. :meth:`texthero.preprocessing.remove_whitespace`
    """
    return [
        fillna,
        lowercase,
        remove_digits,
        remove_punctuation,
        remove_diacritics,
        remove_stopwords,
        remove_whitespace,
    ]


def clean(s: pd.Series, pipeline=None) -> pd.Series:
    """
    Pre-process a text-based Pandas Series, by using the following default pipline.

     Default pipeline:
     1. :meth:`texthero.preprocessing.fillna`
     2. :meth:`texthero.preprocessing.lowercase`
     3. :meth:`texthero.preprocessing.remove_digits`
     4. :meth:`texthero.preprocessing.remove_punctuation`
     5. :meth:`texthero.preprocessing.remove_diacritics`
     6. :meth:`texthero.preprocessing.remove_stopwords`
     7. :meth:`texthero.preprocessing.remove_whitespace`

    Parameters
    ----------
    s : Pandas Series

    pipeline :List[Callable[[Pandas Series], Pandas Series]]
       inserting specific pipeline to clean a text
   
    Examples
    --------
    For the default pipeline:

    >>> import texthero as hero
    >>> import pandas as pd
    >>> s = pd.Series("Uper 9dig.        he her ÄÖÜ")
    >>> hero.clean(s)
    0    uper 9dig aou
    dtype: object
    """

    if not pipeline:
        pipeline = get_default_pipeline()

    for f in pipeline:
        s = s.pipe(f)
    return s


def has_content(s: pd.Series) -> pd.Series:
    r"""
    Return a Boolean Pandas Series indicating if the rows have content.

    Examples
    --------
    >>> import texthero as hero
    >>> import pandas as pd
    >>> s = pd.Series(["content", np.nan, "\t\n", " "])
    >>> hero.has_content(s)
    0     True
    1    False
    2    False
    3    False
    dtype: bool

    """
    return (s.pipe(remove_whitespace) != "") & (~s.isna())


def drop_no_content(s: pd.Series) -> pd.Series:
    r"""
    Drop all rows without content.

    Every row from a given Pandas Series, where :meth:`has_content` is False, will be dropped.

    Examples
    --------
    >>> import texthero as hero
    >>> import pandas as pd
    >>> s = pd.Series(["content", np.nan, "\t\n", " "])
    >>> hero.drop_no_content(s)
    0    content
    dtype: object

    """
    return s[has_content(s)]


def remove_round_brackets(s: pd.Series) -> pd.Series:
    """
    Remove content within parentheses '()' and the parentheses by themself.

    Examples
    --------

    >>> import texthero as hero
    >>> import pandas as pd
    >>> s = pd.Series("Texthero (is not a superhero!)")
    >>> hero.remove_round_brackets(s)
    0    Texthero 
    dtype: object

    See also
    --------
    :meth:`remove_brackets`
    :meth:`remove_angle_brackets`
    :meth:`remove_curly_brackets`
    :meth:`remove_square_brackets`

    """
    return s.str.replace(r"\([^()]*\)", "")


def remove_curly_brackets(s: pd.Series) -> pd.Series:
    """
    Remove content within curly brackets '{}' and the curly brackets by themself.

    Examples
    --------
    >>> import texthero as hero
    >>> import pandas as pd
    >>> s = pd.Series("Texthero {is not a superhero!}")
    >>> hero.remove_curly_brackets(s)
    0    Texthero 
    dtype: object

    See also
    --------
    :meth:`remove_brackets`
    :meth:`remove_angle_brackets`
    :meth:`remove_round_brackets`
    :meth:`remove_square_brackets`

    """
    return s.str.replace(r"\{[^{}]*\}", "")


def remove_square_brackets(s: pd.Series) -> pd.Series:
    """
    Remove content within square brackets '[]' and the square brackets by themself.

    Examples
    --------
    >>> import texthero as hero
    >>> import pandas as pd
    >>> s = pd.Series("Texthero [is not a superhero!]")
    >>> hero.remove_square_brackets(s)
    0    Texthero 
    dtype: object

    See also
    --------
    :meth:`remove_brackets`
    :meth:`remove_angle_brackets`
    :meth:`remove_round_brackets`
    :meth:`remove_curly_brackets`


    """
    return s.str.replace(r"\[[^\[\]]*\]", "")


def remove_angle_brackets(s: pd.Series) -> pd.Series:
    """
    Remove content within angle brackets '<>' and the angle brackets by themself.

    Examples
    --------
    >>> import texthero as hero
    >>> import pandas as pd
    >>> s = pd.Series("Texthero <is not a superhero!>")
    >>> hero.remove_angle_brackets(s)
    0    Texthero 
    dtype: object

    See also
    --------
    :meth:`remove_brackets`
    :meth:`remove_round_brackets`
    :meth:`remove_curly_brackets`
    :meth:`remove_square_brackets`

    """
    return s.str.replace(r"<[^<>]*>", "")


def remove_brackets(s: pd.Series) -> pd.Series:
    """
    Remove content within brackets and the brackets itself.

    Remove content from any kind of brackets, (), [], {}, <>.

    Examples
    --------
    >>> import texthero as hero
    >>> import pandas as pd
    >>> s = pd.Series("Texthero (round) [square] [curly] [angle]")
    >>> hero.remove_brackets(s)
    0    Texthero    
    dtype: object

    See also
    --------
    :meth:`remove_round_brackets`
    :meth:`remove_curly_brackets`
    :meth:`remove_square_brackets`
    :meth:`remove_angle_brackets`

    """

    return (
        s.pipe(remove_round_brackets)
        .pipe(remove_curly_brackets)
        .pipe(remove_square_brackets)
        .pipe(remove_angle_brackets)
    )


def remove_html_tags(s: pd.Series) -> pd.Series:
    """
    Remove html tags from the given Pandas Series.

    Remove all html tags of the type `<.*?>` such as <html>, <p>, <div class="hello"> and
    remove all html tags of type &nbsp and return a cleaned Pandas Series.

    Examples
    --------
    >>> import texthero as hero
    >>> import pandas as pd
    >>> s = pd.Series("<html><h1>Title</h1></html>")
    >>> hero.remove_html_tags(s)
    0    Title
    dtype: object

    """

    pattern = r"""(?x)                    # Turn on free-spacing
      <[^>]+>                             # Remove <html> tags
      | &([a-z0-9]+|\#[0-9]{1,6}|\#x[0-9a-f]{1,6}); # Remove &nbsp;
      """

    return s.str.replace(pattern, "")


def tokenize(s: pd.Series) -> pd.Series:
    """
    Tokenize each row of the given Series.

    Tokenize each row of the given Pandas Series and return a Pandas Series where
    each row contains a list of tokens.

    Algorithm: add a space between any punctuation symbol at
    exception if the symbol is between two alphanumeric character and split.

    Examples
    --------
    >>> import texthero as hero
    >>> import pandas as pd
    >>> s = pd.Series(["Today you're looking great!"])
    >>> hero.tokenize(s)
    0    [Today, you're, looking, great, !]
    dtype: object

    """

    punct = string.punctuation.replace("_", "")
    # In regex, the metacharacter 'w' is "a-z, A-Z, 0-9, including the _ (underscore) character." We therefore remove it from the punctuation string as this is already included in \w

    pattern = rf"((\w)([{punct}])(?:\B|$)|(?:^|\B)([{punct}])(\w))"

    return s.str.replace(pattern, r"\2 \3 \4 \5").str.split()


<<<<<<< HEAD
# Warning message for not-tokenized inputs
_not_tokenized_warning_message = (
    "It seems like the given Pandas Series s is not tokenized. This function will"
    " tokenize it automatically using hero.tokenize(s) first. You should consider"
    " tokenizing it yourself first with hero.tokenize(s) in the future."
)


def phrases(s: pd.Series, min_count: int = 5, threshold: int = 10, symbol: str = "_"):
    r"""Group up collocations words
=======
def tokenize_with_phrases(
    s: pd.Series, min_count: int = 5, threshold: int = 10
) -> pd.Series:
    r"""Tokenize and group up collocations words

    Tokenize the given pandas Series and group up bigrams where each
    token has at least min_count term frequrncy and where the threshold
    is larger than the underline formula.
>>>>>>> 27c2416b

    Given a pandas Series of tokenized strings, group together bigrams where
    each tokens has at least `min_count` term frequency and where the
    `threshold` is larger than the underline formula.

    :math:`\frac{(bigram\_a\_b\_count - min\_count)* len\_vocab }
    { (word\_a\_count * word\_b\_count)}`.

    Parameters
    ----------
<<<<<<< HEAD
        s : Pandas Series
        min_count : Int, optional. Default is 5.
            ignore tokens with frequency less than this
        threshold : Int, optional. Default is 10.
            ignore tokens with a score under that threshold
        symbol : Str, optional. Default is '_'.
            character used to join collocation words
=======
    s : Pandas Series

    min_count : Int, optional. Default is 5.
        ignore tokens with frequency less than this

    threshold : Int, optional. Default is 10.
        ignore tokens with a score under that threshold
>>>>>>> 27c2416b

    Examples
    --------
    >>> import texthero as hero
<<<<<<< HEAD
    >>> s = pd.Series([['New', 'York', 'is', 'a', 'beautiful', 'city'],
    ...               ['Look', ':', 'New', 'York', '!']])
    >>> hero.phrases(s, min_count=1, threshold=1)
=======
    >>> import pandas as pd
    >>> s = pd.Series(["New York is a beautiful city", "Look: New York!"])
    >>> hero.tokenize_with_phrases(s, min_count=1, threshold=1)
>>>>>>> 27c2416b
    0    [New_York, is, a, beautiful, city]
    1                [Look, :, New_York, !]
    dtype: object

    Reference
    --------
    `Mikolov, et. al: "Distributed Representations of Words and Phrases and
    their Compositionality"
        <https://arxiv.org/abs/1310.4546>`_

    """

    if not isinstance(s.iloc[0], list):
        warnings.warn(_not_tokenized_warning_message, DeprecationWarning)
        s = tokenize(s)

    delimiter = symbol.encode("utf-8")
    phrases = PhrasesTransformer(
        min_count=min_count, threshold=threshold, delimiter=delimiter
    )
    return pd.Series(phrases.fit_transform(s.values), index=s.index)


def replace_urls(s: pd.Series, symbol: str) -> pd.Series:
    r"""Replace all urls with the given symbol.

    Replace any urls from the given Pandas Series with the given symbol.

    Parameters
    ----------
    s: Pandas Series

    symbol: String
        The symbol to which the URL should be changed to.

    Examples
    --------
    >>> import texthero as hero
    >>> import pandas as pd
    >>> s = pd.Series("Go to: https://example.com")
    >>> hero.replace_urls(s, "<URL>")
    0    Go to: <URL>
    dtype: object

    See also
    --------
    :meth:`texthero.preprocessing.remove_urls`

    """

    pattern = r"http\S+"

    return s.str.replace(pattern, symbol)


def remove_urls(s: pd.Series) -> pd.Series:
    r"""Remove all urls from a given Pandas Series.

    Remove all urls and replaces them with a single empty space.

    Examples
    --------
    >>> import texthero as hero
    >>> import pandas as pd
    >>> s = pd.Series("Go to: https://example.com")
    >>> hero.remove_urls(s)
    0    Go to:  
    dtype: object

    See also
    --------
    :meth:`texthero.preprocessing.replace_urls`

    """

    return replace_urls(s, " ")


def replace_tags(s: pd.Series, symbol: str) -> pd.Series:
    """Replace all tags from a given Pandas Series with symbol.

    A tag is a string formed by @ concatenated with a sequence of characters and digits. Example: @texthero123.

    Parameters
    ----------
    s : Pandas Series

    symbols : str
        Symbols to replace

    Examples
    --------
    >>> import texthero as hero
    >>> import pandas as pd
    >>> s = pd.Series("Hi @texthero123, we will replace you")
    >>> hero.replace_tags(s, symbol='TAG')
    0    Hi TAG, we will replace you
    dtype: object

    """

    pattern = r"@[a-zA-Z0-9]+"
    return s.str.replace(pattern, symbol)


def remove_tags(s: pd.Series) -> pd.Series:
    """Remove all tags from a given Pandas Series.

    A tag is a string formed by @ concatenated with a sequence of characters and digits. Example: @texthero123. Tags are replaceb by an empty space ` `.

    Examples
    --------
    >>> import texthero as hero
    >>> import pandas as pd
    >>> s = pd.Series("Hi @tag, we will remove you")
    >>> hero.remove_tags(s)
    0    Hi  , we will remove you
    dtype: object

    See also
    --------
    :meth:`texthero.preprocessing.replace_tags` for replacing a tag with a custom symbol.
    """
    return replace_tags(s, " ")


def replace_hashtags(s: pd.Series, symbol: str) -> pd.Series:
    """Replace all hashtags from a Pandas Series with symbol

    A hashtag is a string formed by # concatenated with a sequence of characters, digits and underscores. Example: #texthero_123. 

    Parameters
    ----------
    s : Pandas Series

    symbols : str
        Symbols to replace
    
    Examples
    --------
    >>> import texthero as hero
    >>> import pandas as pd
    >>> s = pd.Series("Hi #texthero_123, we will replace you.")
    >>> hero.replace_hashtags(s, symbol='HASHTAG')
    0    Hi HASHTAG, we will replace you.
    dtype: object

    """
    pattern = r"#[a-zA-Z0-9_]+"
    return s.str.replace(pattern, symbol)


def remove_hashtags(s: pd.Series) -> pd.Series:
    """Remove all hashtags from a given Pandas Series

    A hashtag is a string formed by # concatenated with a sequence of characters, digits and underscores. Example: #texthero_123. 

    Examples
    --------
    >>> import texthero as hero
    >>> import pandas as pd
    >>> s = pd.Series("Hi #texthero_123, we will remove you.")
    >>> hero.remove_hashtags(s)
    0    Hi  , we will remove you.
    dtype: object

    See also
    --------
    :meth:`texthero.preprocessing.replace_hashtags` for replacing a hashtag with a custom symbol.
    """
    return replace_hashtags(s, " ")<|MERGE_RESOLUTION|>--- conflicted
+++ resolved
@@ -688,7 +688,6 @@
     return s.str.replace(pattern, r"\2 \3 \4 \5").str.split()
 
 
-<<<<<<< HEAD
 # Warning message for not-tokenized inputs
 _not_tokenized_warning_message = (
     "It seems like the given Pandas Series s is not tokenized. This function will"
@@ -699,16 +698,6 @@
 
 def phrases(s: pd.Series, min_count: int = 5, threshold: int = 10, symbol: str = "_"):
     r"""Group up collocations words
-=======
-def tokenize_with_phrases(
-    s: pd.Series, min_count: int = 5, threshold: int = 10
-) -> pd.Series:
-    r"""Tokenize and group up collocations words
-
-    Tokenize the given pandas Series and group up bigrams where each
-    token has at least min_count term frequrncy and where the threshold
-    is larger than the underline formula.
->>>>>>> 27c2416b
 
     Given a pandas Series of tokenized strings, group together bigrams where
     each tokens has at least `min_count` term frequency and where the
@@ -719,36 +708,23 @@
 
     Parameters
     ----------
-<<<<<<< HEAD
-        s : Pandas Series
-        min_count : Int, optional. Default is 5.
-            ignore tokens with frequency less than this
-        threshold : Int, optional. Default is 10.
-            ignore tokens with a score under that threshold
-        symbol : Str, optional. Default is '_'.
-            character used to join collocation words
-=======
-    s : Pandas Series
-
+    s : Pandas Series
+    
     min_count : Int, optional. Default is 5.
         ignore tokens with frequency less than this
-
+        
     threshold : Int, optional. Default is 10.
         ignore tokens with a score under that threshold
->>>>>>> 27c2416b
-
-    Examples
-    --------
-    >>> import texthero as hero
-<<<<<<< HEAD
+        
+    symbol : Str, optional. Default is '_'.
+        character used to join collocation words
+
+    Examples
+    --------
+    >>> import texthero as hero
     >>> s = pd.Series([['New', 'York', 'is', 'a', 'beautiful', 'city'],
     ...               ['Look', ':', 'New', 'York', '!']])
     >>> hero.phrases(s, min_count=1, threshold=1)
-=======
-    >>> import pandas as pd
-    >>> s = pd.Series(["New York is a beautiful city", "Look: New York!"])
-    >>> hero.tokenize_with_phrases(s, min_count=1, threshold=1)
->>>>>>> 27c2416b
     0    [New_York, is, a, beautiful, city]
     1                [Look, :, New_York, !]
     dtype: object
