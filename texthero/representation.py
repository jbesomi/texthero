--- conflicted
+++ resolved
@@ -213,11 +213,8 @@
         use_idf=True,
         max_features=max_features,
         min_df=min_df,
-<<<<<<< HEAD
         max_df=max_df,
         lowercase=False,
-=======
->>>>>>> 1b9ab76e
         tokenizer=lambda x: x,
         preprocessor=lambda x: x,
         norm=None,  # Disable l1/l2 normalization.
