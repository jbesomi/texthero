"""
Map words into vectors using different algorithms such as TF-IDF, word2vec or GloVe.
"""

import pandas as pd
import numpy as np

from sklearn.feature_extraction.text import TfidfVectorizer, CountVectorizer
from sklearn.manifold import TSNE
from sklearn.decomposition import PCA, NMF
from sklearn.cluster import KMeans, DBSCAN, MeanShift
from sklearn.metrics.pairwise import cosine_similarity
from sklearn.preprocessing import normalize as sklearn_normalize
from scipy.sparse import coo_matrix

from typing import Optional, Union, Any

from texthero import preprocessing

import logging
import warnings

# from texthero import pandas_ as pd_

"""
Helper
"""


def _check_is_valid_DocumentTermDF(df: Union[pd.DataFrame, pd.Series]) -> bool:
    """
<<<<<<< HEAD
    Check if the given Pandas Series is a Document Term DF.
=======
    Transform a Pandas Representation Series to a "normal" (flattened) Pandas
    Series.

    The given Series should have a multiindex with first level being the
    document and second level being individual features of that document
    (e.g. tdidf scores per word). The flattened Series has one cell per
    document, with the cell being a list of all the individual features of
    that document.

    Parameters
    ----------
    s : Sparse Pandas Series or Pandas Series
        The multiindexed Pandas Series to flatten.

    index : Pandas Index, optional, default to None
        The index the flattened Series should have.
>>>>>>> f3e3acec

    Returns true if input is Document Term DF, else False.

<<<<<<< HEAD
=======

    Examples
    --------
    >>> import texthero as hero
    >>> import pandas as pd
    >>> import numpy as np
    >>> index = pd.MultiIndex.from_tuples(
    ...         [("doc0", "Word1"), ("doc0", "Word3"), ("doc1", "Word2")],
    ...          names=['document', 'word'])
    >>> s = pd.Series([3, np.nan, 4], index=index)
    >>> s
    document  word 
    doc0      Word1    3.0
              Word3    NaN
    doc1      Word2    4.0
    dtype: float64
    >>> hero.flatten(s, fill_missing_with=0.0)
    document
    doc0    [3.0, 0.0, nan]
    doc1    [0.0, 4.0, 0.0]
    dtype: object

    """
    s = s.unstack(fill_value=fill_missing_with)

    if index is not None:
        s = s.reindex(index, fill_value=fill_missing_with)
        # Reindexing makes the documents for which no values
        # are present in the Sparse Representation Series
        # "reappear" correctly.

    s = pd.Series(list(s.values), index=s.index)

    return s


def _check_is_valid_representation(s: pd.Series) -> bool:
>>>>>>> f3e3acec
    """
    return isinstance(df, pd.DataFrame) and isinstance(df.columns, pd.MultiIndex)


# Warning message for not-tokenized inputs
_not_tokenized_warning_message = (
    "It seems like the given Pandas Series s is not tokenized. This function will"
    " tokenize it automatically using hero.tokenize(s) first. You should consider"
    " tokenizing it yourself first with hero.tokenize(s) in the future."
)


"""
Vectorization
"""


def count(
    s: pd.Series,
    max_features: Optional[int] = None,
    min_df=1,
    max_df=1.0,
    binary=False,
) -> pd.DataFrame:
    """
    Represent a text-based Pandas Series using count.

    Return a Document Term DataFrame with the
    number of occurences of a document's words for every
    document.
    TODO add tutorial link

    The input Series should already be tokenized. If not, it will
    be tokenized before count is calculated.

    Parameters
    ----------
    s : Pandas Series (tokenized)

    max_features : int, optional, default to None.
        Maximum number of features to keep. Will keep all features if set to
        None.

    min_df : float in range [0.0, 1.0] or int, default=1
        When building the vocabulary ignore terms that have a document
        frequency (number of documents they appear in) strictly 
        lower than the given threshold.
        If float, the parameter represents a proportion of documents, integer
        absolute counts.

    max_df : float in range [0.0, 1.0] or int, default=1.0
        Ignore terms that have a document frequency (number of documents they
        appear in) frequency strictly higher than the given threshold.
        If float, the parameter represents a proportion of documents, integer
        absolute counts.

    binary : bool, default=False
        If True, all non zero counts are set to 1.

    Examples
    --------
    >>> import texthero as hero
    >>> import pandas as pd
    >>> s = pd.Series(["Sentence one", "Sentence two"]).pipe(hero.tokenize)
    >>> hero.count(s)
         count        
      Sentence one two
    0        1   1   0
    1        1   0   1
   
    See Also
    --------

    # FIXME columns pandas doctest

    Document Term DataFrame: TODO add tutorial link
    """
    # TODO. Can be rewritten without sklearn.

    # Check if input is tokenized. Else, print warning and tokenize.
    if not isinstance(s.iloc[0], list):
        warnings.warn(_not_tokenized_warning_message, DeprecationWarning)
        s = preprocessing.tokenize(s)

    tf = CountVectorizer(
        max_features=max_features,
        tokenizer=lambda x: x,
        preprocessor=lambda x: x,
        min_df=min_df,
        max_df=max_df,
        binary=binary,
    )

    tf_vectors_csr = tf.fit_transform(s)

    multiindexed_columns = pd.MultiIndex.from_tuples(
        [("count", word) for word in tf.get_feature_names()]
    )

    return pd.DataFrame.sparse.from_spmatrix(
        tf_vectors_csr, s.index, multiindexed_columns
    )


def term_frequency(
    s: pd.Series, max_features: Optional[int] = None, min_df=1, max_df=1.0,
) -> pd.DataFrame:
    """
    Represent a text-based Pandas Series using term frequency.

    Return a Document Term DataFrame with the
    term frequencies of the terms for every
    document.
    TODO add tutorial link

    The input Series should already be tokenized. If not, it will
    be tokenized before term_frequency is calculated.

    Parameters
    ----------
    s : Pandas Series (tokenized)

    max_features : int, optional, default to None.
        Maximum number of features to keep. Will keep all features if set to
        None.

    min_df : float in range [0.0, 1.0] or int, default=1
        When building the vocabulary ignore terms that have a document
        frequency (number of documents they appear in) strictly 
        lower than the given threshold.
        If float, the parameter represents a proportion of documents, integer
        absolute counts.

    max_df : float in range [0.0, 1.0] or int, default=1.0
        Ignore terms that have a document frequency (number of documents they
        appear in) frequency strictly higher than the given threshold.
        If float, the parameter represents a proportion of documents, integer
        absolute counts.

    Examples
    --------
    >>> import texthero as hero
    >>> import pandas as pd
    >>> s = pd.Series(["Sentence one hey", "Sentence two"]).pipe(hero.tokenize)
    >>> hero.term_frequency(s)
      term_frequency               
            Sentence  hey  one  two
    0            0.2  0.2  0.2  0.0
    1            0.2  0.0  0.0  0.2

    See Also
    --------
    Document Term DataFrame: TODO add tutorial link
    """
    # Check if input is tokenized. Else, print warning and tokenize.
    if not isinstance(s.iloc[0], list):
        warnings.warn(_not_tokenized_warning_message, DeprecationWarning)
        s = preprocessing.tokenize(s)

    tf = CountVectorizer(
        max_features=max_features,
        tokenizer=lambda x: x,
        preprocessor=lambda x: x,
        min_df=min_df,
        max_df=max_df,
    )

    tf_vectors_csr = tf.fit_transform(s)
    tf_vectors_coo = coo_matrix(tf_vectors_csr)

    total_count_coo = np.sum(tf_vectors_coo)
    frequency_coo = np.divide(tf_vectors_coo, total_count_coo)

    multiindexed_columns = pd.MultiIndex.from_tuples(
        [("term_frequency", word) for word in tf.get_feature_names()]
    )

    return pd.DataFrame.sparse.from_spmatrix(
        frequency_coo, s.index, multiindexed_columns
    )


def tfidf(s: pd.Series, max_features=None, min_df=1, max_df=1.0,) -> pd.DataFrame:
    """
    Represent a text-based Pandas Series using TF-IDF.

    *Term Frequency - Inverse Document Frequency (TF-IDF)* is a formula to
    calculate the _relative importance_ of the words in a document, taking
    into account the words' occurences in other documents. It consists of two
    parts:

    The *term frequency (tf)* tells us how frequently a term is present in a
    document, so tf(document d, term t) = number of times t appears in d.

    The *inverse document frequency (idf)* measures how _important_ or
    _characteristic_ a term is among the whole corpus (i.e. among all
    documents). Thus, idf(term t) = log((1 + number of documents) /
    (1 + number of documents where t is present)) + 1.

    Finally, tf-idf(document d, term t) = tf(d, t) * idf(t).

    Different from the `sklearn-implementation of 
    tfidf <https://scikit-learn.org/stable/modules/generated/sklearn.feature_
    extraction.text.TfidfVectorizer.html>`, this function does *not* normalize
    the output in any way, so the result is exactly what you get applying the
    formula described above.

    Return a Document Term DataFrame with the
    tfidf of every word in the document.
    TODO add tutorial link

    The input Series should already be tokenized. If not, it will
    be tokenized before tfidf is calculated.

    Parameters
    ----------
    s : Pandas Series (tokenized)

    max_features : int, optional, default to None.
        If not None, only the max_features most frequent tokens are used.

    min_df : float in range [0.0, 1.0] or int, default=1
        When building the vocabulary ignore terms that have a document
        frequency (number of documents they appear in) strictly 
        lower than the given threshold.
        If float, the parameter represents a proportion of documents, integer
        absolute counts.

    max_df : float in range [0.0, 1.0] or int, default=1.0
        Ignore terms that have a document frequency (number of documents they
        appear in) frequency strictly higher than the given threshold.
        This arguments basically permits to remove corpus-specific stop words.
        If float, the parameter represents a proportion of documents, integer
        absolute counts.

    Examples
    --------
    >>> import texthero as hero
    >>> import pandas as pd
    >>> s = pd.Series(["Hi Bye", "Test Bye Bye"]).pipe(hero.tokenize)
    >>> hero.tfidf(s)
      tfidf                    
        Bye        Hi      Test
    0   1.0  1.405465  0.000000
    1   2.0  0.000000  1.405465

    See Also
    --------
    `TF-IDF on Wikipedia <https://en.wikipedia.org/wiki/Tf-idf>`_

    Document Term DataFrame: TODO add tutorial link
    """

    # Check if input is tokenized. Else, print warning and tokenize.
    if not isinstance(s.iloc[0], list):
        warnings.warn(_not_tokenized_warning_message, DeprecationWarning)
        s = preprocessing.tokenize(s)

    tfidf = TfidfVectorizer(
        use_idf=True,
        max_features=max_features,
        min_df=min_df,
        max_df=max_df,
        tokenizer=lambda x: x,
        preprocessor=lambda x: x,
        norm=None,  # Disable l1/l2 normalization.
    )

    tfidf_vectors_csr = tfidf.fit_transform(s)

    multiindexed_columns = pd.MultiIndex.from_tuples(
        [("tfidf", word) for word in tfidf.get_feature_names()]
    )

    return pd.DataFrame.sparse.from_spmatrix(
        tfidf_vectors_csr, s.index, multiindexed_columns
    )


"""
Dimensionality reduction
"""


def pca(
    s: Union[pd.Series, pd.DataFrame], n_components=2, random_state=None
) -> pd.Series:
    """
    Perform principal component analysis on the given Pandas Series.

    Principal Component Analysis (PCA) is a statistical method that is used
    to reveal where the variance in a dataset comes from. For textual data,
    one could for example first represent a Series of documents using
    :meth:`texthero.representation.tfidf` to get a vector representation of
    each document. Then, PCA can generate new vectors from the tfidf
    representation that showcase the differences among the documents most
    strongly in fewer dimensions.

    For example, the tfidf vectors will have length 100 if hero.tfidf was
    called on a large corpus with max_features=100. Visualizing 100 dimensions
    is hard! Using PCA with n_components=3, every document will now get a
    vector of length 3, and the vectors will be chosen so that the document
    differences are easily visible. The corpus can now be visualized in 3D and
    we can get a good first view of the data!

    In general, *pca* should be called after the text has already been
    represented to a matrix form.

    Parameters
    ----------
    s : Pandas Series or MuliIndex Sparse DataFrame

    n_components : Int. Default is 2.
        Number of components to keep (dimensionality of output vectors).
        If n_components is not set or None, all components are kept.

    random_state : int, default=None
        Pass an int for reproducible results across multiple function calls.


    Returns
    -------
    Pandas Series with the vector calculated by PCA for the document in every
    cell.

    Examples
    --------
    >>> import texthero as hero
    >>> import pandas as pd
    >>> s = pd.Series(["Football is great",
    ...                "Hi, I'm Texthero, who are you? Tell me!"])
    >>> s = s.pipe(hero.clean).pipe(hero.tokenize).pipe(hero.tfidf)
    >>> # Attention, your results might differ due to
    >>> # the randomness in PCA!
    >>> hero.pca(s) # doctest: +SKIP
    document
    0     [1.5713577608669735, 1.1102230246251565e-16]
    1    [-1.5713577608669729, 1.1102230246251568e-16]
    dtype: object

    See also
    --------
    `PCA on Wikipedia <https://en.wikipedia.org/wiki/Principal_component_analysis>`_

    """
    pca = PCA(n_components=n_components, random_state=random_state, copy=False)
<<<<<<< HEAD
=======
    return pd.Series(list(pca.fit_transform(list(s))), index=s.index)
>>>>>>> f3e3acec

    if _check_is_valid_DocumentTermDF(s):
        values = s.values
    else:
        values = list(s)

    return pd.Series(pca.fit_transform(values).tolist(), index=s.index)


# FIXME: merge master again


def nmf(
    s: Union[pd.Series, pd.DataFrame], n_components=2, random_state=None
) -> pd.Series:
    """
    Performs non-negative matrix factorization.

    Non-Negative Matrix Factorization (NMF) is often used in
    natural language processing to find clusters of similar
    texts (e.g. some texts in a corpus might be about sports
    and some about music, so they will differ in the usage
    of technical terms; see the example below). 

    Given a document-term matrix (so in
    texthero usually a Series after applying
    :meth:`texthero.representation.tfidf` or some other first representation
    function that assigns a scalar (a weight) to each word), NMF will find
    n_components many topics (clusters) and calculate a vector for each
    document that places it correctly among the topics.


    Parameters
    ----------
    s : Pandas Series or Pandas MultiIndex Sparse DataFrame

    n_components : Int. Default is 2.
        Number of components to keep (dimensionality of output vectors).
        If n_components is not set or None, all components are kept.

    random_state : int, default=None
        Pass an int for reproducible results across multiple function calls.

    Returns
    -------
    Pandas Series with the vector calculated by NMF for the document in every
    cell.

    Examples
    --------
    >>> import texthero as hero
    >>> import pandas as pd
    >>> s = pd.Series(["Football, Sports, Soccer", "Music, Violin, Orchestra",
    ...                "Football, Music"])
    >>> s = s.pipe(hero.clean).pipe(hero.tokenize).pipe(hero.term_frequency)
    >>> hero.nmf(s) # doctest: +SKIP
    0                    [0.9080190347553924, 0.0]
    1                     [0.0, 0.771931061231598]
    2    [0.3725409073202516, 0.31656880119331093]
    dtype: object
    >>> # As we can see, the third document, which
    >>> # is a mix of sports and music, is placed
    >>> # between the two axes (the topics) while
    >>> # the other documents are placed right on 
    >>> # one topic axis each.

    See also
    --------
    `NMF on Wikipedia
    <https://en.wikipedia.org/wiki/Non-negative_matrix_factorization>`_

    """
    nmf = NMF(n_components=n_components, init="random", random_state=random_state,)
<<<<<<< HEAD

    if _check_is_valid_DocumentTermDF(s):
        s_coo = s.sparse.to_coo()
        s_for_vectorization = s_coo.astype("float64")
    else:
        s_for_vectorization = list(s)

    return pd.Series(nmf.fit_transform(s_for_vectorization).tolist(), index=s.index)
=======
    return pd.Series(list(nmf.fit_transform(list(s))), index=s.index)
>>>>>>> f3e3acec


def tsne(
    s: Union[pd.Series, pd.DataFrame],
    n_components=2,
    perplexity=30.0,
    learning_rate=200.0,
    n_iter=1000,
    random_state=None,
    n_jobs=-1,
) -> pd.Series:
    """
    Performs TSNE on the given pandas series.

    t-distributed Stochastic Neighbor Embedding (t-SNE) is
    a machine learning algorithm used to visualize high-dimensional data in
    fewer dimensions. In natural language processing, the high-dimensional data
    is usually a document-term matrix (so in texthero usually a Series after
    applying :meth:`texthero.representation.tfidf` or some other first
    representation function that assigns a scalar (a weight) to each word)
    that is hard to visualize as there might be many terms. With t-SNE, every
    document gets a new, low-dimensional (n_components entries) vector in such
    a way that the differences / similarities between documents are preserved.


    Parameters
    ----------
    s : Pandas Series or Pandas MultiIndex Sparse DataFrame

    n_components : int, default is 2.
        Number of components to keep (dimensionality of output vectors).
        If n_components is not set or None, all components are kept.

    perplexity : float, optional (default: 30)
        The perplexity is related to the number of nearest neighbors that
        is used in other manifold learning algorithms. Larger datasets
        usually require a larger perplexity. Consider selecting a value
        between 5 and 50. Different values can result in significanlty
        different results.

    learning_rate : float, optional (default: 200.0)
        The learning rate for t-SNE is usually in the range [10.0, 1000.0]. If
        the learning rate is too high, the data may look like a 'ball' with any
        point approximately equidistant from its nearest neighbours. If the
        learning rate is too low, most points may look compressed in a dense
        cloud with few outliers. If the cost function gets stuck in a bad local
        minimum increasing the learning rate may help.

    n_iter : int, optional (default: 1000)
        Maximum number of iterations for the optimization. Should be at
        least 250.

    random_state : int, default=None
        Determines the random number generator. Pass an int for reproducible
        results across multiple function calls.

    n_jobs : int, optional, default=-1
        The number of parallel jobs to run for neighbors search.
        ``-1`` means using all processors.

    Returns
    -------
    Pandas Series with the vector calculated by t-SNE for the document in every
    cell.

    Examples
    --------
    >>> import texthero as hero
    >>> import pandas as pd
    >>> s = pd.Series(["Football, Sports, Soccer", "Music, Violin, Orchestra",
    ...                "Football, Music"])
    >>> s = s.pipe(hero.clean).pipe(hero.tokenize).pipe(hero.term_frequency)
    >>> hero.tsne(s, random_state=42) # doctest: +SKIP
    0      [-18.833383560180664, -276.800537109375]
    1     [-210.60179138183594, 143.00535583496094]
    2    [-478.27984619140625, -232.97410583496094]
    dtype: object

    See also
    --------
    `t-SNE on Wikipedia <https://en.wikipedia.org/wiki/T-distributed_
    stochastic_neighbor_embedding>`_

    """
    tsne = TSNE(
        n_components=n_components,
        perplexity=perplexity,
        learning_rate=learning_rate,
        n_iter=n_iter,
        random_state=random_state,
        n_jobs=n_jobs,
    )
<<<<<<< HEAD

    if _check_is_valid_DocumentTermDF(s):
        s_coo = s.sparse.to_coo()
        s_for_vectorization = s_coo.astype("float64")
    else:
        s_for_vectorization = list(s)

    return pd.Series(tsne.fit_transform(s_for_vectorization).tolist(), index=s.index)
=======
    return pd.Series(list(tsne.fit_transform(list(s))), index=s.index)
>>>>>>> f3e3acec


"""
Clustering
"""


def kmeans(
    s: Union[pd.Series, pd.DataFrame],
    n_clusters=5,
    n_init=10,
    max_iter=300,
    random_state=None,
    algorithm="auto",
):
    """
    Performs K-means clustering algorithm.

    K-means clustering is used in natural language processing
    to separate texts into k clusters (groups) 
    (e.g. some texts in a corpus might be about sports
    and some about music, so they will differ in the usage
    of technical terms; the K-means algorithm uses this
    to separate them into two clusters). 

    Given a document-term matrix (so in
    texthero usually a Series after applying
    :meth:`texthero.representation.tfidf` or some other first representation
    function that assigns a scalar (a weight) to each word), K-means will find
    k topics (clusters) and assign a topic to each document.

    Parameters
    ----------
    s: Pandas Series or Pandas MultiIndex Sparse DataFrame

    n_clusters: Int, default to 5.
        The number of clusters to separate the data into.

    n_init : int, default=10
        Number of time the k-means algorithm will be run with different
        centroid seeds. The final results will be the best output of
        n_init consecutive runs in terms of inertia.

    max_iter : int, default=300
        Maximum number of iterations of the k-means algorithm for a
        single run.

    random_state : int, default=None
        Determines random number generation for centroid initialization. Use
        an int to make the randomness deterministic.

    algorithm : {"auto", "full", "elkan"}, default="auto"
        K-means algorithm to use. The classical EM-style algorithm is "full".
        The "elkan" variation is more efficient on data with well-defined
        clusters, by using the triangle inequality. However it's more memory
        intensive.

    Returns
    -------
    Pandas Series with the cluster the document was assigned to in each cell.

    Examples
    --------
    >>> import texthero as hero
    >>> import pandas as pd
<<<<<<< HEAD
    >>> s = pd.Series(["Football, Sports, Soccer", "music, violin, orchestra", "football, fun, sports", "music, fun, guitar"])
    >>> s = s.pipe(hero.clean).pipe(hero.tokenize).pipe(hero.term_frequency)
=======
    >>> s = pd.Series(["Football, Sports, Soccer", "music, violin, orchestra",
    ...                "football, fun, sports", "music, fun, guitar"])
    >>> s = (
    ...     s.pipe(hero.clean)
    ...      .pipe(hero.tokenize)
    ...      .pipe(hero.term_frequency)
    ...      .pipe(hero.flatten)
    ... ) # TODO: when others get Representation Support: remove flatten
>>>>>>> f3e3acec
    >>> hero.kmeans(s, n_clusters=2, random_state=42)
    0    1
    1    0
    2    1
    3    0
    dtype: category
    Categories (2, int64): [0, 1]
    >>> # As we can see, the documents are correctly
    >>> # separated into topics / clusters by the algorithm.

    See also
    --------
    `kmeans on Wikipedia <https://en.wikipedia.org/wiki/K-means_clustering>`_

    """

    if _check_is_valid_DocumentTermDF(s):
        s_coo = s.sparse.to_coo()
        s_for_vectorization = s_coo.astype("float64")
    else:
        s_for_vectorization = list(s)

    kmeans = KMeans(
        n_clusters=n_clusters,
        n_init=n_init,
        max_iter=max_iter,
        random_state=random_state,
        copy_x=True,
        algorithm=algorithm,
    ).fit(s_for_vectorization)
    return pd.Series(kmeans.predict(s_for_vectorization), index=s.index).astype("category")


def dbscan(
    s: Union[pd.Series, pd.DataFrame],
    eps=0.5,
    min_samples=5,
    metric="euclidean",
    metric_params=None,
    leaf_size=30,
    n_jobs=-1,
):
    """
    Perform DBSCAN clustering.

    Density-based spatial clustering of applications with noise (DBSCAN)
    is used in natural language processing
    to separate texts into clusters (groups)
    (e.g. some texts in a corpus might be about sports
    and some about music, so they will differ in the usage
    of technical terms; the DBSCAN algorithm uses this
    to separate them into clusters). It chooses the
    number of clusters on its own.

    Given a document-term matrix (so in
    texthero usually a Series after applying
    :meth:`texthero.representation.tfidf` or some other first representation
    function that assigns a scalar (a weight) to each word), DBSCAN will find
    topics (clusters) and assign a topic to each document.

    Parameters
    ----------
    s: Pandas Series or Pandas MultiIndex Sparse DataFrame

    eps : float, default=0.5
        The maximum distance between two samples for one to be considered
        as in the neighborhood of the other. This is not a maximum bound
        on the distances of points within a cluster. This is the most
        important DBSCAN parameter to choose appropriately for your data set
        and distance function.

    min_samples : int, default=5
        The number of samples (or total weight) in a neighborhood for a point
        to be considered as a core point. This includes the point itself.

    metric : string, or callable, default='euclidean'
        The metric to use when calculating distance between instances in a
        feature array. Use `sorted(sklearn.neighbors.VALID_METRICS['brute'])`
        to see valid options.

    metric_params : dict, default=None
        Additional keyword arguments for the metric function.

    leaf_size : int, default=30
        Leaf size passed to BallTree or cKDTree. This can affect the speed
        of the construction and query, as well as the memory required
        to store the tree. The optimal value depends
        on the nature of the problem.

    n_jobs : int, default=-1
        The number of parallel jobs to run.
        ``-1`` means using all processors.

    Returns
    -------
    Pandas Series with the cluster the document was assigned to in each cell.

    Examples
    --------
    >>> import texthero as hero
    >>> import pandas as pd
<<<<<<< HEAD
    >>> s = pd.Series(["Football, Sports, Soccer", "music, violin, orchestra", "football, fun, sports", "music, enjoy, guitar"])
    >>> s = s.pipe(hero.clean).pipe(hero.tokenize).pipe(hero.tfidf)
=======
    >>> s = pd.Series(["Football, Sports, Soccer", "music, violin, orchestra",
    ...                "football, fun, sports", "music, enjoy, guitar"])
    >>> s = (
    ...     s.pipe(hero.clean)
    ...      .pipe(hero.tokenize)
    ...      .pipe(hero.tfidf)
    ...      .pipe(hero.flatten)
    ... )      # TODO: when others get Representation Support: remove flatten
>>>>>>> f3e3acec
    >>> hero.dbscan(s, min_samples=1, eps=4)
    0    0
    1    1
    2    0
    3    1
    dtype: category
    Categories (2, int64): [0, 1]
    >>> # As we can see, the documents are correctly
    >>> # separated into topics / clusters by the algorithm
    >>> # and we didn't even have to say how many topics there are!

    See also
    --------
    `DBSCAN on Wikipedia <https://en.wikipedia.org/wiki/DBSCAN>`_

    """

    if _check_is_valid_DocumentTermDF(s):
        s_coo = s.sparse.to_coo()
        s_for_vectorization = s_coo.astype("float64")
    else:
        s_for_vectorization = list(s)

    return pd.Series(
        DBSCAN(
            eps=eps,
            min_samples=min_samples,
            metric=metric,
            metric_params=metric_params,
            leaf_size=leaf_size,
            n_jobs=n_jobs,
        ).fit_predict(s_for_vectorization),
        index=s.index,
    ).astype("category")


def meanshift(
    s: Union[pd.Series, pd.DataFrame],
    bandwidth=None,
    bin_seeding=False,
    min_bin_freq=1,
    cluster_all=True,
    n_jobs=-1,
    max_iter=300,
):
    """
    Perform mean shift clustering.

    Mean shift clustering
    is used in natural language processing
    to separate texts into clusters (groups)
    (e.g. some texts in a corpus might be about sports
    and some about music, so they will differ in the usage
    of technical terms; the mean shift algorithm uses this
    to separate them into clusters). It chooses the
    number of clusters on its own.

    Given a document-term matrix (so in
    texthero usually a Series after applying
    :meth:`texthero.representation.tfidf` or some other first representation
    function that assigns a scalar (a weight) to each word), mean shift will
    find topics (clusters) and assign a topic to each document.

    Parameters
    ----------
    s: Pandas Series or Pandas MultiIndex Sparse DataFrame

    bandwidth : float, default=None
        Bandwidth used in the RBF kernel.

        If not given, the bandwidth is estimated.
        Estimating takes time at least quadratic in the number of samples
        (i.e. documents). For large datasets, it’s wise to set the bandwidth
        to a small value.

    bin_seeding : bool, default=False
        If true, initial kernel locations are not locations of all
        points, but rather the location of the discretized version of
        points, where points are binned onto a grid whose coarseness
        corresponds to the bandwidth. Setting this option to True will speed
        up the algorithm because fewer seeds will be initialized.

    min_bin_freq : int, default=1
       To speed up the algorithm, accept only those bins with at least
       min_bin_freq points as seeds.

    cluster_all : bool, default=True
        If true, then all points are clustered, even those orphans that are
        not within any kernel. Orphans are assigned to the nearest kernel.
        If false, then orphans are given cluster label -1.

    n_jobs : int, default=-1
        The number of jobs to use for the computation.
        ``-1`` means using all processors

    max_iter : int, default=300
        Maximum number of iterations, per seed point before the clustering
        operation terminates (for that seed point), if has not converged yet.

    Returns
    -------
    Pandas Series with the cluster the document was assigned to in each cell.

    Examples
    --------
    >>> import texthero as hero
    >>> import pandas as pd
    >>> s = pd.Series([[1, 1], [2, 1], [1, 0], [4, 7], [3, 5], [3, 6]])
    >>> hero.meanshift(s, bandwidth=2)
    0    1
    1    1
    2    1
    3    0
    4    0
    5    0
    dtype: category
    Categories (2, int64): [0, 1]

    See also
    --------
    `Mean-Shift on Wikipedia <https://en.wikipedia.org/wiki/Mean_shift>`_

    """

    if _check_is_valid_DocumentTermDF(s):
        vectors = s.values
    else:
        vectors = list(s)

    return pd.Series(
        MeanShift(
            bandwidth=bandwidth,
            bin_seeding=bin_seeding,
            min_bin_freq=min_bin_freq,
            cluster_all=cluster_all,
            n_jobs=n_jobs,
            max_iter=max_iter,
        ).fit_predict(vectors),
        index=s.index,
    ).astype("category")


"""
Topic modelling
"""

# TODO.

"""
Normalization.
"""


def normalize(s: pd.Series, norm="l2") -> pd.Series:
    """
    Normalize every cell in a Pandas Series.

    Input has to be a Representation Series.

    Parameters
    ----------
    s: Pandas Series

    norm: str, default to "l2"
        One of "l1", "l2", or "max". The norm that is used.

    Examples
    --------
    >>> import texthero as hero
    >>> import pandas as pd
<<<<<<< HEAD
    >>> col = pd.MultiIndex.from_tuples([(0, "a"), (0, "b"), (1, "c"), (1, "d")])
    >>> s = pd.DataFrame([[1, 2, 3, 4],[4, 2, 7, 5],[2, 2, 3, 5],[1, 2, 9, 8]], columns=col).astype("Sparse")
=======
    >>> idx = pd.MultiIndex.from_tuples(
    ...             [(0, "a"), (0, "b"), (1, "c"), (1, "d")],
    ...              names=("document", "word"))
    >>> s = pd.Series([1, 2, 3, 4], index=idx)
>>>>>>> f3e3acec
    >>> hero.normalize(s, norm="max")
              0               1          
              a         b     c         d
    0  0.250000  0.500000  0.75  1.000000
    1  0.571429  0.285714  1.00  0.714286
    2  0.400000  0.400000  0.60  1.000000
    3  0.111111  0.222222  1.00  0.888889


    See Also
    --------
    Representation Series link TODO add link to tutorial

    `Norm on Wikipedia <https://en.wikipedia.org/wiki/Norm_(mathematics)>`_

    """
    isDocumentTermDF = _check_is_valid_DocumentTermDF(s)

    if isDocumentTermDF:
        s_coo = s.sparse.to_coo()
        s_for_vectorization = s_coo.astype("float64")
    else:
        s_for_vectorization = list(s)

    result = sklearn_normalize(
        s_for_vectorization, norm=norm
    )  # Can handle sparse input.

    if isDocumentTermDF:
        return pd.DataFrame.sparse.from_spmatrix(result, s.index, s.columns)
    else:
        return pd.Series(result.tolist(), index=s.index)<|MERGE_RESOLUTION|>--- conflicted
+++ resolved
@@ -29,71 +29,42 @@
 
 def _check_is_valid_DocumentTermDF(df: Union[pd.DataFrame, pd.Series]) -> bool:
     """
-<<<<<<< HEAD
     Check if the given Pandas Series is a Document Term DF.
-=======
-    Transform a Pandas Representation Series to a "normal" (flattened) Pandas
-    Series.
-
-    The given Series should have a multiindex with first level being the
-    document and second level being individual features of that document
-    (e.g. tdidf scores per word). The flattened Series has one cell per
-    document, with the cell being a list of all the individual features of
-    that document.
-
-    Parameters
-    ----------
-    s : Sparse Pandas Series or Pandas Series
-        The multiindexed Pandas Series to flatten.
-
-    index : Pandas Index, optional, default to None
-        The index the flattened Series should have.
->>>>>>> f3e3acec
 
     Returns true if input is Document Term DF, else False.
 
-<<<<<<< HEAD
-=======
-
-    Examples
-    --------
-    >>> import texthero as hero
-    >>> import pandas as pd
-    >>> import numpy as np
-    >>> index = pd.MultiIndex.from_tuples(
-    ...         [("doc0", "Word1"), ("doc0", "Word3"), ("doc1", "Word2")],
-    ...          names=['document', 'word'])
-    >>> s = pd.Series([3, np.nan, 4], index=index)
-    >>> s
-    document  word 
-    doc0      Word1    3.0
-              Word3    NaN
-    doc1      Word2    4.0
-    dtype: float64
-    >>> hero.flatten(s, fill_missing_with=0.0)
-    document
-    doc0    [3.0, 0.0, nan]
-    doc1    [0.0, 4.0, 0.0]
-    dtype: object
-
-    """
-    s = s.unstack(fill_value=fill_missing_with)
-
-    if index is not None:
-        s = s.reindex(index, fill_value=fill_missing_with)
-        # Reindexing makes the documents for which no values
-        # are present in the Sparse Representation Series
-        # "reappear" correctly.
-
-    s = pd.Series(list(s.values), index=s.index)
+    """
+    return isinstance(df, pd.DataFrame) and isinstance(df.columns, pd.MultiIndex)
+
+
+    s = pd.Series(s.values.tolist(), index=s.index)
 
     return s
 
 
 def _check_is_valid_representation(s: pd.Series) -> bool:
->>>>>>> f3e3acec
-    """
-    return isinstance(df, pd.DataFrame) and isinstance(df.columns, pd.MultiIndex)
+    """
+    Check if the given Pandas Series is a Document Representation Series.
+
+    Returns true if Series is Document Representation Series, else False.
+
+    """
+
+    # TODO: in Version 2 when only representation is accepted as input -> change "return False" to "raise ValueError"
+
+    if not isinstance(s.index, pd.MultiIndex):
+        return False
+        # raise ValueError(
+        #     f"The input Pandas Series should be a Representation Pandas Series and should have a MultiIndex. The given Pandas Series does not appears to have MultiIndex"
+        # )
+
+    if s.index.nlevels != 2:
+        return False
+        # raise ValueError(
+        #     f"The input Pandas Series should be a Representation Pandas Series and should have a MultiIndex, where the first level represent the document and the second one the words/token. The given Pandas Series has {s.index.nlevels} number of levels instead of 2."
+        # )
+
+    return True
 
 
 # Warning message for not-tokenized inputs
@@ -438,10 +409,6 @@
 
     """
     pca = PCA(n_components=n_components, random_state=random_state, copy=False)
-<<<<<<< HEAD
-=======
-    return pd.Series(list(pca.fit_transform(list(s))), index=s.index)
->>>>>>> f3e3acec
 
     if _check_is_valid_DocumentTermDF(s):
         values = s.values
@@ -515,7 +482,6 @@
 
     """
     nmf = NMF(n_components=n_components, init="random", random_state=random_state,)
-<<<<<<< HEAD
 
     if _check_is_valid_DocumentTermDF(s):
         s_coo = s.sparse.to_coo()
@@ -524,9 +490,6 @@
         s_for_vectorization = list(s)
 
     return pd.Series(nmf.fit_transform(s_for_vectorization).tolist(), index=s.index)
-=======
-    return pd.Series(list(nmf.fit_transform(list(s))), index=s.index)
->>>>>>> f3e3acec
 
 
 def tsne(
@@ -619,7 +582,6 @@
         random_state=random_state,
         n_jobs=n_jobs,
     )
-<<<<<<< HEAD
 
     if _check_is_valid_DocumentTermDF(s):
         s_coo = s.sparse.to_coo()
@@ -628,9 +590,6 @@
         s_for_vectorization = list(s)
 
     return pd.Series(tsne.fit_transform(s_for_vectorization).tolist(), index=s.index)
-=======
-    return pd.Series(list(tsne.fit_transform(list(s))), index=s.index)
->>>>>>> f3e3acec
 
 
 """
@@ -696,19 +655,8 @@
     --------
     >>> import texthero as hero
     >>> import pandas as pd
-<<<<<<< HEAD
     >>> s = pd.Series(["Football, Sports, Soccer", "music, violin, orchestra", "football, fun, sports", "music, fun, guitar"])
     >>> s = s.pipe(hero.clean).pipe(hero.tokenize).pipe(hero.term_frequency)
-=======
-    >>> s = pd.Series(["Football, Sports, Soccer", "music, violin, orchestra",
-    ...                "football, fun, sports", "music, fun, guitar"])
-    >>> s = (
-    ...     s.pipe(hero.clean)
-    ...      .pipe(hero.tokenize)
-    ...      .pipe(hero.term_frequency)
-    ...      .pipe(hero.flatten)
-    ... ) # TODO: when others get Representation Support: remove flatten
->>>>>>> f3e3acec
     >>> hero.kmeans(s, n_clusters=2, random_state=42)
     0    1
     1    0
@@ -810,19 +758,8 @@
     --------
     >>> import texthero as hero
     >>> import pandas as pd
-<<<<<<< HEAD
     >>> s = pd.Series(["Football, Sports, Soccer", "music, violin, orchestra", "football, fun, sports", "music, enjoy, guitar"])
     >>> s = s.pipe(hero.clean).pipe(hero.tokenize).pipe(hero.tfidf)
-=======
-    >>> s = pd.Series(["Football, Sports, Soccer", "music, violin, orchestra",
-    ...                "football, fun, sports", "music, enjoy, guitar"])
-    >>> s = (
-    ...     s.pipe(hero.clean)
-    ...      .pipe(hero.tokenize)
-    ...      .pipe(hero.tfidf)
-    ...      .pipe(hero.flatten)
-    ... )      # TODO: when others get Representation Support: remove flatten
->>>>>>> f3e3acec
     >>> hero.dbscan(s, min_samples=1, eps=4)
     0    0
     1    1
@@ -993,15 +930,8 @@
     --------
     >>> import texthero as hero
     >>> import pandas as pd
-<<<<<<< HEAD
     >>> col = pd.MultiIndex.from_tuples([(0, "a"), (0, "b"), (1, "c"), (1, "d")])
     >>> s = pd.DataFrame([[1, 2, 3, 4],[4, 2, 7, 5],[2, 2, 3, 5],[1, 2, 9, 8]], columns=col).astype("Sparse")
-=======
-    >>> idx = pd.MultiIndex.from_tuples(
-    ...             [(0, "a"), (0, "b"), (1, "c"), (1, "d")],
-    ...              names=("document", "word"))
-    >>> s = pd.Series([1, 2, 3, 4], index=idx)
->>>>>>> f3e3acec
     >>> hero.normalize(s, norm="max")
               0               1          
               a         b     c         d
