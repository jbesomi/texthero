--- conflicted
+++ resolved
@@ -28,99 +28,6 @@
 """
 
 
-<<<<<<< HEAD
-def flatten(
-    s: Union[pd.Series, pd.Series.sparse],
-    index: pd.Index = None,
-    fill_missing_with: Any = 0.0,
-) -> pd.Series:
-    """
-    Transform a Pandas Representation Series to a "normal" (flattened) Pandas
-    Series.
-
-    The given Series should have a multiindex with first level being the
-    document and second level being individual features of that document
-    (e.g. tdidf scores per word). The flattened Series has one cell per
-    document, with the cell being a list of all the individual features of
-    that document.
-
-    Parameters
-    ----------
-    s : Sparse Pandas Series or Pandas Series
-        The multiindexed Pandas Series to flatten.
-
-    index : Pandas Index, optional, default=None
-        The index the flattened Series should have.
-
-    fill_missing_with : Any, optional, default=0.0
-        Value to fill the NaNs (missing values) with. This _does not_ mean
-        that existing values that are np.nan are replaced, but rather that
-        features that are not present in one document but present in others
-        are filled with fill_missing_with. See example below.
-
-
-    Examples
-    --------
-    >>> import texthero as hero
-    >>> import pandas as pd
-    >>> import numpy as np
-    >>> index = pd.MultiIndex.from_tuples(
-    ...         [("doc0", "Word1"), ("doc0", "Word3"), ("doc1", "Word2")],
-    ...          names=['document', 'word'])
-    >>> s = pd.Series([3, np.nan, 4], index=index)
-    >>> s
-    document  word 
-    doc0      Word1    3.0
-              Word3    NaN
-    doc1      Word2    4.0
-    dtype: float64
-    >>> hero.flatten(s, fill_missing_with=0.0)
-    document
-    doc0    [3.0, 0.0, nan]
-    doc1    [0.0, 4.0, 0.0]
-    dtype: object
-
-    """
-    s = s.unstack(fill_value=fill_missing_with)
-
-    if index is not None:
-        s = s.reindex(index, fill_value=fill_missing_with)
-        # Reindexing makes the documents for which no values
-        # are present in the Sparse Representation Series
-        # "reappear" correctly.
-
-    s = pd.Series(list(s.values), index=s.index)
-
-    return s
-
-
-def _check_is_valid_representation(s: pd.Series) -> bool:
-    """
-    Check if the given Pandas Series is a Document Representation Series.
-
-    Returns true if Series is Document Representation Series, else False.
-
-    """
-
-    # TODO: in Version 2 when only representation is accepted as input -> change "return False" to "raise ValueError"
-
-    if not isinstance(s.index, pd.MultiIndex):
-        return False
-        # raise ValueError(
-        #     f"The input Pandas Series should be a Representation Pandas Series and should have a MultiIndex. The given Pandas Series does not appears to have MultiIndex"
-        # )
-
-    if s.index.nlevels != 2:
-        return False
-        # raise ValueError(
-        #     f"The input Pandas Series should be a Representation Pandas Series and should have a MultiIndex, where the first level represent the document and the second one the words/token. The given Pandas Series has {s.index.nlevels} number of levels instead of 2."
-        # )
-
-    return True
-
-
-=======
->>>>>>> 72f351ea
 # Warning message for not-tokenized inputs
 _not_tokenized_warning_message = (
     "It seems like the given Pandas Series s is not tokenized. This"
@@ -157,15 +64,9 @@
     ----------
     s : Pandas Series (tokenized)
 
-<<<<<<< HEAD
     max_features : int, optional, default=None
         Maximum number of features to keep. Will keep all features if set to
         None.
-=======
-    max_features : int, optional, default=None.
-        Maximum number of features to keep. Will keep all features if 
-        set to None.
->>>>>>> 72f351ea
 
     min_df : float in range [0.0, 1.0] or int, optional, default=1
         When building the vocabulary ignore terms that have a document
@@ -174,19 +75,11 @@
         If float, the parameter represents a proportion of documents,
         integer absolute counts.
 
-<<<<<<< HEAD
     max_df : float in range [0.0, 1.0] or int, optional, default=1.0
         Ignore terms that have a document frequency (number of documents they
         appear in) frequency strictly higher than the given threshold.
         If float, the parameter represents a proportion of documents, integer
         absolute counts.
-=======
-    max_df : float in range [0.0, 1.0] or int, default=1.0
-        Ignore terms that have a document frequency (number of documents
-        they appear in) frequency strictly higher than the given 
-        threshold. If float, the parameter represents a proportion of 
-        documents, integer absolute counts.
->>>>>>> 72f351ea
 
     binary : bool, optional, default=False
         If True, all non zero counts are set to 1.
@@ -247,15 +140,9 @@
     ----------
     s : Pandas Series (tokenized)
 
-<<<<<<< HEAD
     max_features : int, optional, default=None
         Maximum number of features to keep. Will keep all features if set to
         None.
-=======
-    max_features : int, optional, default=None.
-        Maximum number of features to keep. Will keep all features if
-        set to None.
->>>>>>> 72f351ea
 
     min_df : float in range [0.0, 1.0] or int, optional, default=1
         When building the vocabulary ignore terms that have a document
@@ -264,19 +151,11 @@
         If float, the parameter represents a proportion of documents,
         integer absolute counts.
 
-<<<<<<< HEAD
     max_df : float in range [0.0, 1.0] or int, optional, default=1.0
         Ignore terms that have a document frequency (number of documents they
         appear in) frequency strictly higher than the given threshold.
         If float, the parameter represents a proportion of documents, integer
         absolute counts.
-=======
-    max_df : float in range [0.0, 1.0] or int, default=1.0
-        Ignore terms that have a document frequency (number of documents 
-        they appear in) frequency strictly higher than the given 
-        threshold. If float, the parameter represents a proportion of 
-        documents, integer absolute counts.
->>>>>>> 72f351ea
 
     Examples
     --------
@@ -353,11 +232,7 @@
     ----------
     s : Pandas Series (tokenized)
 
-<<<<<<< HEAD
     max_features : int, optional, default=None
-=======
-    max_features : int, optional, default=None.
->>>>>>> 72f351ea
         If not None, only the max_features most frequent tokens are used.
 
     min_df : float in range [0.0, 1.0] or int, optional, default=1
@@ -450,24 +325,14 @@
     ----------
     input_matrix : Pandas Series (VectorSeries) or DataFrame
 
-<<<<<<< HEAD
     n_components : int or str, optional, default=2
-=======
-    n_components : Int. default=2.
->>>>>>> 72f351ea
         Number of components to keep (dimensionality of output vectors).
         If n_components is not set or None, all components are kept.
         If set to "mle", the number of components is
         automatically estimated.
 
-<<<<<<< HEAD
     random_state : int, optional, default=None
         Pass an int for reproducible results across multiple function calls.
-=======
-    random_state : int, default=None
-        Pass an int for reproducible results across multiple function 
-        calls.
->>>>>>> 72f351ea
 
 
     Returns
@@ -534,11 +399,7 @@
     ----------
     input_matrix : Pandas Series (VectorSeries) or DataFrame
 
-<<<<<<< HEAD
     n_components : int, optinal, default=2
-=======
-    n_components : Int. default=2.
->>>>>>> 72f351ea
         Number of components to keep (dimensionality of output vectors).
         If n_components is not set or None, all components are kept.
 
@@ -623,11 +484,7 @@
     ----------
     input_matrix : Pandas Series (VectorSeries) or DataFrame
 
-<<<<<<< HEAD
     n_components : int, optional, default=2
-=======
-    n_components : int, default=2.
->>>>>>> 72f351ea
         Number of components to keep (dimensionality of output vectors).
         If n_components is not set or None, all components are kept.
 
@@ -638,7 +495,6 @@
         between 5 and 50. Different values can result in significanlty
         different results.
 
-<<<<<<< HEAD
     learning_rate : float, optional, default=200.0
         The learning rate for t-SNE is usually in the range [10.0, 1000.0]. If
         the learning rate is too high, the data may look like a 'ball' with any
@@ -646,30 +502,14 @@
         learning rate is too low, most points may look compressed in a dense
         cloud with few outliers. If the cost function gets stuck in a bad local
         minimum increasing the learning rate may help.
-=======
-    learning_rate : float, optional (default: 200.0)
-        The learning rate for t-SNE is usually in the range 
-        [10.0, 1000.0]. If the learning rate is too high, the data may
-        look like a 'ball' with any point approximately equidistant from
-        its nearest neighbours. If the learning rate is too low, most
-        points may look compressed in a dense cloud with few outliers. If
-        the cost function gets stuck in a bad local minimum increasing the
-        learning rate may help.
->>>>>>> 72f351ea
 
     n_iter : int, optional, default=1000
         Maximum number of iterations for the optimization. Should be at
         least 250.
 
-<<<<<<< HEAD
     random_state : int, optional, default=None
         Determines the random number generator. Pass an int for reproducible
         results across multiple function calls.
-=======
-    random_state : int, default=None
-        Determines the random number generator. Pass an int for
-        reproducible results across multiple function calls.
->>>>>>> 72f351ea
 
     n_jobs : int, optional, default=-1
         The number of parallel jobs to run for neighbors search.
@@ -758,11 +598,7 @@
     ----------
     input_matrix: Pandas Series (VectorSeries) or DataFrame
 
-<<<<<<< HEAD
     n_clusters: int, optional, default=5
-=======
-    n_clusters: Int, default=5.
->>>>>>> 72f351ea
         The number of clusters to separate the data into.
 
     n_init : int, optional, default=10
@@ -774,7 +610,6 @@
         Maximum number of iterations of the k-means algorithm for a
         single run.
 
-<<<<<<< HEAD
     random_state : int, optional, default=None
         Determines random number generation for centroid initialization. Use
         an int to make the randomness deterministic.
@@ -784,17 +619,6 @@
         The "elkan" variation is more efficient on data with well-defined
         clusters, by using the triangle inequality. However it's more memory
         intensive.
-=======
-    random_state : int, default=None
-        Determines random number generation for centroid initialization.
-        Use an int to make the randomness deterministic.
-
-    algorithm : {"auto", "full", "elkan"}, default="auto"
-        K-means algorithm to use. The classical EM-style algorithm is
-        "full". The "elkan" variation is more efficient on data with 
-        well-defined clusters, by using the triangle inequality. However
-        it's more memory intensive.
->>>>>>> 72f351ea
 
     Returns
     -------
@@ -889,16 +713,9 @@
         important DBSCAN parameter to choose appropriately for your data 
         set and distance function.
 
-<<<<<<< HEAD
     min_samples : int, optional, default=5
         The number of samples (or total weight) in a neighborhood for a point
         to be considered as a core point. This includes the point itself.
-=======
-    min_samples : int, default=5
-        The number of samples (or total weight) in a neighborhood for a 
-        point to be considered as a core point. This includes the point
-        itself.
->>>>>>> 72f351ea
 
     metric : string or callable, optional, default='euclidean'
         The metric to use when calculating distance between instances in a
@@ -1023,17 +840,10 @@
        To speed up the algorithm, accept only those bins with at least
        min_bin_freq points as seeds.
 
-<<<<<<< HEAD
     cluster_all : bool, optional, default=True
         If true, then all points are clustered, even those orphans that are
         not within any kernel. Orphans are assigned to the nearest kernel.
         If false, then orphans are given cluster label -1.
-=======
-    cluster_all : bool, default=True
-        If true, then all points are clustered, even those orphans that
-        are not within any kernel. Orphans are assigned to the nearest
-        kernel. If false, then orphans are given cluster label -1.
->>>>>>> 72f351ea
 
     n_jobs : int, optional, default=-1
         The number of jobs to use for the computation.
@@ -1110,11 +920,7 @@
     ----------
     input_matrix: Pandas Series (VectorSeries) or DataFrame
 
-<<<<<<< HEAD
     norm: str, optional, default="l2"
-=======
-    norm: str, default="l2"
->>>>>>> 72f351ea
         One of "l1", "l2", or "max". The norm that is used.
 
     Examples
