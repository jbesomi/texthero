--- conflicted
+++ resolved
@@ -68,24 +68,16 @@
     ...                    "music, violin, orchestra", "football, fun, sports",
     ...                    "music, fun, guitar"], columns=["texts"])
     >>> df["texts"] = hero.clean(df["texts"]).pipe(hero.tokenize)
-<<<<<<< HEAD
-    >>> df["pca"] = hero.tfidf(df["texts"]).pipe(hero.pca, n_components=3)
-    >>> df["topics"] = hero.tfidf(df["texts"]).pipe(hero.kmeans, n_clusters=2)
-    >>> hero.scatterplot(df, col="pca", color="topics", hover_data=["texts"]) # doctest: +SKIP
-=======
     >>> df["pca"] = (
     ...             hero.tfidf(df["texts"])
-    ...                 .pipe(hero.flatten)
     ...                 .pipe(hero.pca, n_components=3)
     ... ) # TODO: when others get Representation Support: remove flatten
     >>> df["topics"] = (
     ...                hero.tfidf(df["texts"])
-    ...                    .pipe(hero.flatten)
     ...                    .pipe(hero.kmeans, n_clusters=2)
     ... ) # TODO: when others get Representation Support: remove flatten
     >>> hero.scatterplot(df, col="pca", color="topics",
     ...                  hover_data=["texts"]) # doctest: +SKIP
->>>>>>> f3e3acec
     """
 
     plot_values = np.stack(df[col], axis=1)
